#!/usr/bin/env python
# -*- coding: utf-8 -*-

"""
日志工具模块
"""

import os
import logging
from logging.handlers import RotatingFileHandler
import sys
from datetime import datetime
import config

def setup_logger(level=None):
    """
    设置日志记录器
    
    Args:
        level: 日志级别，默认为None，将使用配置文件中的设置
        
    Returns:
        logging.Logger: 配置好的日志记录器
    """
    # 从配置中获取日志级别
    if level is None:
        level_name = config.LOGGING_CONFIG.get('level', 'INFO')
        level = getattr(logging, level_name)
    
    # 创建日志记录器
    logger = logging.getLogger('buaa_assistant')
    logger.setLevel(level)
    
    # 清除已有的处理器
    if logger.handlers:
        logger.handlers.clear()
    
    # 创建格式化器
    formatter = logging.Formatter(
<<<<<<< HEAD
        '[%(asctime)s] [%(levelname)s] [%(filename)s:%(lineno)d] %(message)s',
        datefmt='%Y-%m-%d %H:%M:%S'
    )
    
    # 根据配置决定是否添加控制台处理器
    console_output = config.LOG_CONFIG.get('console_output', True)
    if console_output:
        # 创建控制台处理器
        console_handler = logging.StreamHandler(sys.stdout)
        console_handler.setLevel(level)
        console_handler.setFormatter(formatter)
        logger.addHandler(console_handler)
=======
        config.LOGGING_CONFIG.get('format', '[%(asctime)s] [%(levelname)s] [%(filename)s:%(lineno)d] %(message)s'),
        datefmt=config.LOGGING_CONFIG.get('date_format', '%Y-%m-%d %H:%M:%S')
    )
>>>>>>> 15b5a8fb
    
    # 根据配置决定是否添加控制台处理器
    if config.LOGGING_CONFIG.get('console_output_enabled', False):
        console_handler = logging.StreamHandler(sys.stdout)
        console_handler.setLevel(level)
        console_handler.setFormatter(formatter)
        logger.addHandler(console_handler)
    
    # 根据配置决定是否添加文件处理器
    if config.LOGGING_CONFIG.get('file_output_enabled', True):
        log_file = config.LOGGING_CONFIG.get('log_file', 'buaa_assistant.log')
        
        # 确保日志目录存在
        log_dir = os.path.join(os.path.dirname(os.path.dirname(os.path.dirname(os.path.abspath(__file__)))), 'logs')
        if not os.path.exists(log_dir):
            os.makedirs(log_dir)
            
        # 如果不存在以日期为名的日志文件，则创建
        date_str = datetime.now().strftime('%Y%m%d')
        log_file_path = os.path.join(log_dir, f'{log_file.split(".")[0]}_{date_str}.log')
        
        # 默认10MB，最多5个备份
        max_bytes = 10 * 1024 * 1024
        backup_count = 5
        
        file_handler = RotatingFileHandler(
            log_file_path, 
            maxBytes=max_bytes,
            backupCount=backup_count,
            encoding='utf-8'
        )
        file_handler.setLevel(level)
        file_handler.setFormatter(formatter)
        logger.addHandler(file_handler)
    
    return logger

def get_logger():
    """
    获取配置好的日志记录器
    
    Returns:
        logging.Logger: 配置好的日志记录器
    """
    logger = logging.getLogger('buaa_assistant')
    
    # 如果logger没有处理器，则初始化
    if not logger.handlers:
        logger = setup_logger()
        
    return logger

def enable_console_output(enable=True):
    """
    启用或禁用控制台日志输出
    
    Args:
        enable: 是否启用控制台输出，默认为True
    """
    # 修改配置
    config.LOGGING_CONFIG['console_output_enabled'] = enable
    
    # 重新设置日志器
    setup_logger()
    
    logger = get_logger()
    if enable:
        logger.info("控制台日志输出已启用")
    else:
        # 这条日志会输出到文件，但不会显示在控制台
        logger.info("控制台日志输出已禁用")

def set_log_level(level_name):
    """
    设置日志级别
    
    Args:
        level_name: 日志级别名称，如'DEBUG', 'INFO', 'WARNING', 'ERROR', 'CRITICAL'
    """
    if level_name not in ['DEBUG', 'INFO', 'WARNING', 'ERROR', 'CRITICAL']:
        raise ValueError(f"无效的日志级别: {level_name}")
    
    # 修改配置
    config.LOGGING_CONFIG['level'] = level_name
    
    # 获取日志级别
    level = getattr(logging, level_name)
    
    # 获取logger并设置级别
    logger = logging.getLogger('buaa_assistant')
    logger.setLevel(level)
    
    # 更新所有处理器的级别
    for handler in logger.handlers:
        handler.setLevel(level)
    
    logger.info(f"日志级别已设置为: {level_name}") <|MERGE_RESOLUTION|>--- conflicted
+++ resolved
@@ -37,7 +37,6 @@
     
     # 创建格式化器
     formatter = logging.Formatter(
-<<<<<<< HEAD
         '[%(asctime)s] [%(levelname)s] [%(filename)s:%(lineno)d] %(message)s',
         datefmt='%Y-%m-%d %H:%M:%S'
     )
@@ -50,11 +49,6 @@
         console_handler.setLevel(level)
         console_handler.setFormatter(formatter)
         logger.addHandler(console_handler)
-=======
-        config.LOGGING_CONFIG.get('format', '[%(asctime)s] [%(levelname)s] [%(filename)s:%(lineno)d] %(message)s'),
-        datefmt=config.LOGGING_CONFIG.get('date_format', '%Y-%m-%d %H:%M:%S')
-    )
->>>>>>> 15b5a8fb
     
     # 根据配置决定是否添加控制台处理器
     if config.LOGGING_CONFIG.get('console_output_enabled', False):
