--- conflicted
+++ resolved
@@ -765,14 +765,8 @@
                 logger.debug(f"验证输入框时出错: {e}")
             
             # 修改消息，添加结束标志词提示
-<<<<<<< HEAD
-            dialogue_marker = f"[DIALOG_{self.dialog_count}_END]"
-            message_with_prompt = message + f"\n\n请在回答完成后，在最后一行添加文本：{dialogue_marker}"
-            logger.debug(f"添加对话标记后的消息: {message_with_prompt}")
-=======
             message_with_prompt = message + ";请在完成回答后回复结束标志词'我的回答完毕'"
             logger.debug(f"添加结束标志词提示后的消息: {message_with_prompt}")
->>>>>>> a58c585d
             
             # 清空输入框并输入消息
             try:
