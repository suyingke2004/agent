--- conflicted
+++ resolved
@@ -218,11 +218,7 @@
 --headless        无头模式（不显示浏览器窗口）
 --keep-browser-open 程序结束时保持浏览器开启
 --debug           开启调试模式
-<<<<<<< HEAD
 --no-console-log  不在终端显示日志信息，仅记录到日志文件
-=======
---console-log     启用控制台日志输出（默认关闭）
->>>>>>> 15b5a8fb
 ```
 
 ## 运行示例
